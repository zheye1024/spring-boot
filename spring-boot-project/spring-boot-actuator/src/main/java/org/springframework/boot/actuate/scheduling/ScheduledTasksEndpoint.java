--- conflicted
+++ resolved
@@ -78,25 +78,13 @@
 
 		private final List<TaskDescription> fixedRate;
 
-<<<<<<< HEAD
 		private final List<TaskDescription> custom;
 
-		private ScheduledTasksReport(
-				Map<TaskType, List<TaskDescription>> descriptionsByType) {
-			this.cron = descriptionsByType.getOrDefault(TaskType.CRON,
-					Collections.emptyList());
-			this.fixedDelay = descriptionsByType.getOrDefault(TaskType.FIXED_DELAY,
-					Collections.emptyList());
-			this.fixedRate = descriptionsByType.getOrDefault(TaskType.FIXED_RATE,
-					Collections.emptyList());
-			this.custom = descriptionsByType.getOrDefault(TaskType.CUSTOM_TRIGGER,
-					Collections.emptyList());
-=======
 		private ScheduledTasksReport(Map<TaskType, List<TaskDescription>> descriptionsByType) {
 			this.cron = descriptionsByType.getOrDefault(TaskType.CRON, Collections.emptyList());
 			this.fixedDelay = descriptionsByType.getOrDefault(TaskType.FIXED_DELAY, Collections.emptyList());
 			this.fixedRate = descriptionsByType.getOrDefault(TaskType.FIXED_RATE, Collections.emptyList());
->>>>>>> c6c139d9
+			this.custom = descriptionsByType.getOrDefault(TaskType.CUSTOM_TRIGGER, Collections.emptyList());
 		}
 
 		public List<TaskDescription> getCron() {
