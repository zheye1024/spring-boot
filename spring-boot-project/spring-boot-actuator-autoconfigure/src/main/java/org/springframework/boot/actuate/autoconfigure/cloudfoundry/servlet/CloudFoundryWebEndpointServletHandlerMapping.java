/*
 * Copyright 2012-2019 the original author or authors.
 *
 * Licensed under the Apache License, Version 2.0 (the "License");
 * you may not use this file except in compliance with the License.
 * You may obtain a copy of the License at
 *
 *      https://www.apache.org/licenses/LICENSE-2.0
 *
 * Unless required by applicable law or agreed to in writing, software
 * distributed under the License is distributed on an "AS IS" BASIS,
 * WITHOUT WARRANTIES OR CONDITIONS OF ANY KIND, either express or implied.
 * See the License for the specific language governing permissions and
 * limitations under the License.
 */

package org.springframework.boot.actuate.autoconfigure.cloudfoundry.servlet;

import java.util.Collection;
import java.util.Collections;
import java.util.LinkedHashMap;
import java.util.Map;
import java.util.stream.Collectors;

import javax.servlet.http.HttpServletRequest;
import javax.servlet.http.HttpServletResponse;

import org.springframework.boot.actuate.autoconfigure.cloudfoundry.AccessLevel;
import org.springframework.boot.actuate.autoconfigure.cloudfoundry.SecurityResponse;
import org.springframework.boot.actuate.endpoint.EndpointId;
import org.springframework.boot.actuate.endpoint.web.EndpointLinksResolver;
import org.springframework.boot.actuate.endpoint.web.EndpointMapping;
import org.springframework.boot.actuate.endpoint.web.EndpointMediaTypes;
import org.springframework.boot.actuate.endpoint.web.ExposableWebEndpoint;
import org.springframework.boot.actuate.endpoint.web.Link;
import org.springframework.boot.actuate.endpoint.web.WebOperation;
import org.springframework.boot.actuate.endpoint.web.servlet.AbstractWebMvcEndpointHandlerMapping;
import org.springframework.http.HttpStatus;
import org.springframework.http.ResponseEntity;
import org.springframework.web.bind.annotation.ResponseBody;
import org.springframework.web.cors.CorsConfiguration;
import org.springframework.web.servlet.mvc.method.RequestMappingInfoHandlerMapping;

/**
 * A custom {@link RequestMappingInfoHandlerMapping} that makes web endpoints available on
 * Cloud Foundry specific URLs over HTTP using Spring MVC.
 *
 * @author Madhura Bhave
 * @author Phillip Webb
 * @author Brian Clozel
 */
class CloudFoundryWebEndpointServletHandlerMapping extends AbstractWebMvcEndpointHandlerMapping {

	private final CloudFoundrySecurityInterceptor securityInterceptor;

	private final EndpointLinksResolver linksResolver;

	CloudFoundryWebEndpointServletHandlerMapping(EndpointMapping endpointMapping,
			Collection<ExposableWebEndpoint> endpoints, EndpointMediaTypes endpointMediaTypes,
			CorsConfiguration corsConfiguration, CloudFoundrySecurityInterceptor securityInterceptor,
			EndpointLinksResolver linksResolver) {
		super(endpointMapping, endpoints, endpointMediaTypes, corsConfiguration);
		this.securityInterceptor = securityInterceptor;
		this.linksResolver = linksResolver;
	}

	@Override
	protected ServletWebOperation wrapServletWebOperation(ExposableWebEndpoint endpoint, WebOperation operation,
			ServletWebOperation servletWebOperation) {
		return new SecureServletWebOperation(servletWebOperation, this.securityInterceptor, endpoint.getEndpointId());
	}

	@Override
	protected LinksHandler getLinksHandler() {
		return new CloudFoundryLinksHandler();
	}

	class CloudFoundryLinksHandler implements LinksHandler {

		@Override
		@ResponseBody
		public Map<String, Map<String, Link>> links(HttpServletRequest request, HttpServletResponse response) {
			SecurityResponse securityResponse = CloudFoundryWebEndpointServletHandlerMapping.this.securityInterceptor
					.preHandle(request, null);
			if (!securityResponse.getStatus().equals(HttpStatus.OK)) {
				sendFailureResponse(response, securityResponse);
			}
<<<<<<< HEAD
			AccessLevel accessLevel = (AccessLevel) request
					.getAttribute(AccessLevel.REQUEST_ATTRIBUTE);
=======
			AccessLevel accessLevel = (AccessLevel) request.getAttribute(AccessLevel.REQUEST_ATTRIBUTE);
			Map<String, Link> links = CloudFoundryWebEndpointServletHandlerMapping.this.linksResolver
					.resolveLinks(request.getRequestURL().toString());
>>>>>>> 24925c3d
			Map<String, Link> filteredLinks = new LinkedHashMap<>();
			if (accessLevel == null) {
				return Collections.singletonMap("_links", filteredLinks);
			}
			Map<String, Link> links = CloudFoundryWebEndpointServletHandlerMapping.this.linksResolver
					.resolveLinks(request.getRequestURL().toString());
			filteredLinks = links.entrySet().stream()
					.filter((e) -> e.getKey().equals("self") || accessLevel.isAccessAllowed(e.getKey()))
					.collect(Collectors.toMap(Map.Entry::getKey, Map.Entry::getValue));
			return Collections.singletonMap("_links", filteredLinks);
		}

		@Override
		public String toString() {
			return "Actuator root web endpoint";
		}

		private void sendFailureResponse(HttpServletResponse response, SecurityResponse securityResponse) {
			try {
				response.sendError(securityResponse.getStatus().value(), securityResponse.getMessage());
			}
			catch (Exception ex) {
				logger.debug("Failed to send error response", ex);
			}
		}

	}

	/**
	 * {@link ServletWebOperation} wrapper to add security.
	 */
	private static class SecureServletWebOperation implements ServletWebOperation {

		private final ServletWebOperation delegate;

		private final CloudFoundrySecurityInterceptor securityInterceptor;

		private final EndpointId endpointId;

		SecureServletWebOperation(ServletWebOperation delegate, CloudFoundrySecurityInterceptor securityInterceptor,
				EndpointId endpointId) {
			this.delegate = delegate;
			this.securityInterceptor = securityInterceptor;
			this.endpointId = endpointId;
		}

		@Override
		public Object handle(HttpServletRequest request, Map<String, String> body) {
			SecurityResponse securityResponse = this.securityInterceptor.preHandle(request, this.endpointId);
			if (!securityResponse.getStatus().equals(HttpStatus.OK)) {
				return new ResponseEntity<Object>(securityResponse.getMessage(), securityResponse.getStatus());
			}
			return this.delegate.handle(request, body);
		}

	}

}<|MERGE_RESOLUTION|>--- conflicted
+++ resolved
@@ -85,14 +85,7 @@
 			if (!securityResponse.getStatus().equals(HttpStatus.OK)) {
 				sendFailureResponse(response, securityResponse);
 			}
-<<<<<<< HEAD
-			AccessLevel accessLevel = (AccessLevel) request
-					.getAttribute(AccessLevel.REQUEST_ATTRIBUTE);
-=======
 			AccessLevel accessLevel = (AccessLevel) request.getAttribute(AccessLevel.REQUEST_ATTRIBUTE);
-			Map<String, Link> links = CloudFoundryWebEndpointServletHandlerMapping.this.linksResolver
-					.resolveLinks(request.getRequestURL().toString());
->>>>>>> 24925c3d
 			Map<String, Link> filteredLinks = new LinkedHashMap<>();
 			if (accessLevel == null) {
 				return Collections.singletonMap("_links", filteredLinks);
