/*
 * Copyright 2012-2021 the original author or authors.
 *
 * Licensed under the Apache License, Version 2.0 (the "License");
 * you may not use this file except in compliance with the License.
 * You may obtain a copy of the License at
 *
 *      https://www.apache.org/licenses/LICENSE-2.0
 *
 * Unless required by applicable law or agreed to in writing, software
 * distributed under the License is distributed on an "AS IS" BASIS,
 * WITHOUT WARRANTIES OR CONDITIONS OF ANY KIND, either express or implied.
 * See the License for the specific language governing permissions and
 * limitations under the License.
 */

package org.springframework.boot.maven;

import java.io.File;
import java.io.IOException;
import java.io.OutputStream;
import java.time.Duration;
import java.util.Collections;
import java.util.function.Consumer;
import java.util.function.Function;
import java.util.function.Supplier;
import java.util.zip.ZipEntry;

import org.apache.commons.compress.archivers.tar.TarArchiveEntry;
import org.apache.commons.compress.archivers.tar.TarArchiveOutputStream;
import org.apache.commons.compress.archivers.tar.TarConstants;
import org.apache.maven.artifact.Artifact;
import org.apache.maven.plugin.MojoExecutionException;
import org.apache.maven.plugin.logging.Log;
import org.apache.maven.plugins.annotations.Execute;
import org.apache.maven.plugins.annotations.LifecyclePhase;
import org.apache.maven.plugins.annotations.Mojo;
import org.apache.maven.plugins.annotations.Parameter;
import org.apache.maven.plugins.annotations.ResolutionScope;

import org.springframework.boot.buildpack.platform.build.AbstractBuildLog;
import org.springframework.boot.buildpack.platform.build.BuildLog;
import org.springframework.boot.buildpack.platform.build.BuildRequest;
import org.springframework.boot.buildpack.platform.build.Builder;
import org.springframework.boot.buildpack.platform.build.Creator;
import org.springframework.boot.buildpack.platform.build.PullPolicy;
import org.springframework.boot.buildpack.platform.docker.TotalProgressEvent;
import org.springframework.boot.buildpack.platform.docker.configuration.DockerConfiguration;
import org.springframework.boot.buildpack.platform.io.Owner;
import org.springframework.boot.buildpack.platform.io.TarArchive;
import org.springframework.boot.loader.tools.EntryWriter;
import org.springframework.boot.loader.tools.ImagePackager;
import org.springframework.boot.loader.tools.Libraries;
import org.springframework.util.StringUtils;

/**
 * Package an application into a OCI image using a buildpack.
 *
 * @author Phillip Webb
 * @author Scott Frederick
 * @since 2.3.0
 */
@Mojo(name = "build-image", defaultPhase = LifecyclePhase.PACKAGE, requiresProject = true, threadSafe = true,
		requiresDependencyResolution = ResolutionScope.COMPILE_PLUS_RUNTIME,
		requiresDependencyCollection = ResolutionScope.COMPILE_PLUS_RUNTIME)
@Execute(phase = LifecyclePhase.PACKAGE)
public class BuildImageMojo extends AbstractPackagerMojo {

	private static final String BUILDPACK_JVM_VERSION_KEY = "BP_JVM_VERSION";

	static {
		System.setProperty("org.slf4j.simpleLogger.log.org.apache.http.wire", "ERROR");
	}

	/**
	 * Directory containing the source archive.
	 * @since 2.3.0
	 */
	@Parameter(defaultValue = "${project.build.directory}", required = true)
	private File sourceDirectory;

	/**
	 * Name of the source archive.
	 * @since 2.3.0
	 */
	@Parameter(defaultValue = "${project.build.finalName}", readonly = true)
	private String finalName;

	/**
	 * Skip the execution.
	 * @since 2.3.0
	 */
	@Parameter(property = "spring-boot.build-image.skip", defaultValue = "false")
	private boolean skip;

	/**
	 * Classifier used when finding the source archive.
	 * @since 2.3.0
	 */
	@Parameter
	private String classifier;

	/**
	 * Image configuration, with {@code builder}, {@code runImage}, {@code name},
	 * {@code env}, {@code cleanCache}, {@code verboseLogging}, {@code pullPolicy}, and
	 * {@code publish} options.
	 * @since 2.3.0
	 */
	@Parameter
	private Image image;

	/**
	 * Alias for {@link Image#name} to support configuration via command-line property.
	 * @since 2.3.0
	 */
	@Parameter(property = "spring-boot.build-image.imageName", readonly = true)
	String imageName;

	/**
	 * Alias for {@link Image#builder} to support configuration via command-line property.
	 * @since 2.3.0
	 */
	@Parameter(property = "spring-boot.build-image.builder", readonly = true)
	String imageBuilder;

	/**
	 * Alias for {@link Image#runImage} to support configuration via command-line
	 * property.
	 * @since 2.3.1
	 */
	@Parameter(property = "spring-boot.build-image.runImage", readonly = true)
	String runImage;

	/**
	 * Alias for {@link Image#cleanCache} to support configuration via command-line
	 * property.
	 * @since 2.4.0
	 */
	@Parameter(property = "spring-boot.build-image.cleanCache", readonly = true)
	Boolean cleanCache;

	/**
	 * Alias for {@link Image#pullPolicy} to support configuration via command-line
	 * property.
	 */
	@Parameter(property = "spring-boot.build-image.pullPolicy", readonly = true)
	PullPolicy pullPolicy;

	/**
	 * Alias for {@link Image#publish} to support configuration via command-line property.
	 */
	@Parameter(property = "spring-boot.build-image.publish", readonly = true)
	Boolean publish;

	/**
	 * Docker configuration options.
	 * @since 2.4.0
	 */
	@Parameter
	private Docker docker;

	@Override
	public void execute() throws MojoExecutionException {
		if (this.project.getPackaging().equals("pom")) {
			getLog().debug("build-image goal could not be applied to pom project.");
			return;
		}
		if (this.skip) {
			getLog().debug("skipping build-image as per configuration.");
			return;
		}
		buildImage();
	}

	private void buildImage() throws MojoExecutionException {
		Libraries libraries = getLibraries(Collections.emptySet());
		try {
			DockerConfiguration dockerConfiguration = (this.docker != null) ? this.docker.asDockerConfiguration()
					: null;
			BuildRequest request = getBuildRequest(libraries);
			Builder builder = new Builder(new MojoBuildLog(this::getLog), dockerConfiguration);
			builder.build(request);
		}
		catch (IOException ex) {
			throw new MojoExecutionException(ex.getMessage(), ex);
		}
	}

	private BuildRequest getBuildRequest(Libraries libraries) throws MojoExecutionException {
<<<<<<< HEAD
		ImagePackager imagePackager = new ImagePackager(getArchiveFile());
=======
		ImagePackager imagePackager = new ImagePackager(getArchiveFile(), getBackupFile());
>>>>>>> 4015d70f
		Function<Owner, TarArchive> content = (owner) -> getApplicationContent(owner, libraries, imagePackager);
		Image image = (this.image != null) ? this.image : new Image();
		if (image.name == null && this.imageName != null) {
			image.setName(this.imageName);
		}
		if (image.builder == null && this.imageBuilder != null) {
			image.setBuilder(this.imageBuilder);
		}
		if (image.runImage == null && this.runImage != null) {
			image.setRunImage(this.runImage);
		}
		if (image.cleanCache == null && this.cleanCache != null) {
			image.setCleanCache(this.cleanCache);
		}
		if (image.pullPolicy == null && this.pullPolicy != null) {
			image.setPullPolicy(this.pullPolicy);
		}
		if (image.publish == null && this.publish != null) {
			image.setPublish(this.publish);
		}
		if (image.publish != null && image.publish && publishRegistryNotConfigured()) {
			throw new MojoExecutionException("Publishing an image requires docker.publishRegistry to be configured");
		}
		return customize(image.getBuildRequest(this.project.getArtifact(), content));
	}

	private boolean publishRegistryNotConfigured() {
		return this.docker == null || this.docker.getPublishRegistry() == null
				|| this.docker.getPublishRegistry().isEmpty();
	}

	private TarArchive getApplicationContent(Owner owner, Libraries libraries, ImagePackager imagePackager) {
		ImagePackager packager = getConfiguredPackager(() -> imagePackager);
		return new PackagedTarArchive(owner, libraries, packager);
	}

	private File getArchiveFile() {
		// We can use 'project.getArtifact().getFile()' because that was done in a
		// forked lifecycle and is now null
		File archiveFile = getTargetFile(this.finalName, this.classifier, this.sourceDirectory);
		if (!archiveFile.exists()) {
			archiveFile = getSourceArtifact(this.classifier).getFile();
		}
<<<<<<< HEAD
		File archiveFile = new File(this.sourceDirectory, name.toString() + ".jar");
		if (archiveFile.exists()) {
			return archiveFile;
		}
		archiveFile = new File(this.sourceDirectory, name.toString() + ".war");
		if (archiveFile.exists()) {
			return archiveFile;
		}
		throw new IllegalStateException("A jar or war file is required for building image");
=======
		if (!archiveFile.exists()) {
			throw new IllegalStateException("Executable jar file required for building image");
		}
		if (archiveFile.getName().endsWith(".war")) {
			throw new IllegalStateException("Executable jar file required for building image");
		}
		return archiveFile;
	}

	/**
	 * Return the {@link File} to use to backup the original source.
	 * @return the file to use to backup the original source
	 */
	private File getBackupFile() {
		Artifact source = getSourceArtifact(null);
		if (this.classifier != null && !this.classifier.equals(source.getClassifier())) {
			return source.getFile();
		}
		return null;
>>>>>>> 4015d70f
	}

	private BuildRequest customize(BuildRequest request) {
		request = customizeEnvironment(request);
		request = customizeCreator(request);
		return request;
	}

	private BuildRequest customizeEnvironment(BuildRequest request) {
		if (!request.getEnv().containsKey(BUILDPACK_JVM_VERSION_KEY)) {
			JavaCompilerPluginConfiguration compilerConfiguration = new JavaCompilerPluginConfiguration(this.project);
			String targetJavaVersion = compilerConfiguration.getTargetMajorVersion();
			if (StringUtils.hasText(targetJavaVersion)) {
				return request.withEnv(BUILDPACK_JVM_VERSION_KEY, targetJavaVersion + ".*");
			}
		}
		return request;
	}

	private BuildRequest customizeCreator(BuildRequest request) {
		String springBootVersion = VersionExtractor.forClass(BuildImageMojo.class);
		if (StringUtils.hasText(springBootVersion)) {
			request = request.withCreator(Creator.withVersion(springBootVersion));
		}
		return request;
	}

	/**
	 * {@link BuildLog} backed by Mojo logging.
	 */
	private static class MojoBuildLog extends AbstractBuildLog {

		private static final long THRESHOLD = Duration.ofSeconds(2).toMillis();

		private final Supplier<Log> log;

		MojoBuildLog(Supplier<Log> log) {
			this.log = log;
		}

		@Override
		protected void log(String message) {
			this.log.get().info(message);
		}

		@Override
		protected Consumer<TotalProgressEvent> getProgressConsumer(String message) {
			return new ProgressLog(message);
		}

		private class ProgressLog implements Consumer<TotalProgressEvent> {

			private final String message;

			private long last;

			ProgressLog(String message) {
				this.message = message;
				this.last = System.currentTimeMillis();
			}

			@Override
			public void accept(TotalProgressEvent progress) {
				log(progress.getPercent());
			}

			private void log(int percent) {
				if (percent == 100 || (System.currentTimeMillis() - this.last) > THRESHOLD) {
					MojoBuildLog.this.log.get().info(this.message + " " + percent + "%");
					this.last = System.currentTimeMillis();
				}
			}

		}

	}

	/**
	 * Adapter class to expose the packaged jar as a {@link TarArchive}.
	 */
	static class PackagedTarArchive implements TarArchive {

		static final long NORMALIZED_MOD_TIME = TarArchive.NORMALIZED_TIME.toEpochMilli();

		private final Owner owner;

		private final Libraries libraries;

		private final ImagePackager packager;

		PackagedTarArchive(Owner owner, Libraries libraries, ImagePackager packager) {
			this.owner = owner;
			this.libraries = libraries;
			this.packager = packager;
		}

		@Override
		public void writeTo(OutputStream outputStream) throws IOException {
			TarArchiveOutputStream tar = new TarArchiveOutputStream(outputStream);
			tar.setLongFileMode(TarArchiveOutputStream.LONGFILE_POSIX);
			this.packager.packageImage(this.libraries, (entry, entryWriter) -> write(entry, entryWriter, tar));
		}

		private void write(ZipEntry jarEntry, EntryWriter entryWriter, TarArchiveOutputStream tar) {
			try {
				TarArchiveEntry tarEntry = convert(jarEntry);
				tar.putArchiveEntry(tarEntry);
				if (tarEntry.isFile()) {
					entryWriter.write(tar);
				}
				tar.closeArchiveEntry();
			}
			catch (IOException ex) {
				throw new IllegalStateException(ex);
			}
		}

		private TarArchiveEntry convert(ZipEntry entry) {
			byte linkFlag = (entry.isDirectory()) ? TarConstants.LF_DIR : TarConstants.LF_NORMAL;
			TarArchiveEntry tarEntry = new TarArchiveEntry(entry.getName(), linkFlag, true);
			tarEntry.setUserId(this.owner.getUid());
			tarEntry.setGroupId(this.owner.getGid());
			tarEntry.setModTime(NORMALIZED_MOD_TIME);
			if (!entry.isDirectory()) {
				tarEntry.setSize(entry.getSize());
			}
			return tarEntry;
		}

	}

}<|MERGE_RESOLUTION|>--- conflicted
+++ resolved
@@ -187,11 +187,7 @@
 	}
 
 	private BuildRequest getBuildRequest(Libraries libraries) throws MojoExecutionException {
-<<<<<<< HEAD
-		ImagePackager imagePackager = new ImagePackager(getArchiveFile());
-=======
 		ImagePackager imagePackager = new ImagePackager(getArchiveFile(), getBackupFile());
->>>>>>> 4015d70f
 		Function<Owner, TarArchive> content = (owner) -> getApplicationContent(owner, libraries, imagePackager);
 		Image image = (this.image != null) ? this.image : new Image();
 		if (image.name == null && this.imageName != null) {
@@ -235,22 +231,8 @@
 		if (!archiveFile.exists()) {
 			archiveFile = getSourceArtifact(this.classifier).getFile();
 		}
-<<<<<<< HEAD
-		File archiveFile = new File(this.sourceDirectory, name.toString() + ".jar");
-		if (archiveFile.exists()) {
-			return archiveFile;
-		}
-		archiveFile = new File(this.sourceDirectory, name.toString() + ".war");
-		if (archiveFile.exists()) {
-			return archiveFile;
-		}
-		throw new IllegalStateException("A jar or war file is required for building image");
-=======
 		if (!archiveFile.exists()) {
-			throw new IllegalStateException("Executable jar file required for building image");
-		}
-		if (archiveFile.getName().endsWith(".war")) {
-			throw new IllegalStateException("Executable jar file required for building image");
+			throw new IllegalStateException("A jar or war file is required for building image");
 		}
 		return archiveFile;
 	}
@@ -265,7 +247,6 @@
 			return source.getFile();
 		}
 		return null;
->>>>>>> 4015d70f
 	}
 
 	private BuildRequest customize(BuildRequest request) {
