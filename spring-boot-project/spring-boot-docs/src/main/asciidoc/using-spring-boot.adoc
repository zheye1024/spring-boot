[[using-boot]]
= Using Spring Boot
include::attributes.adoc[]

This section goes into more detail about how you should use Spring Boot.
It covers topics such as build systems, auto-configuration, and how to run your applications.
We also cover some Spring Boot best practices.
Although there is nothing particularly special about Spring Boot (it is just another library that you can consume), there are a few recommendations that, when followed, make your development process a little easier.

If you are starting out with Spring Boot, you should probably read the _<<getting-started.adoc#getting-started, Getting Started>>_ guide before diving into this section.



[[using-boot-build-systems]]
== Build Systems
It is strongly recommended that you choose a build system that supports <<using-boot-dependency-management,_dependency management_>> and that can consume artifacts published to the "`Maven Central`" repository.
We would recommend that you choose Maven or Gradle.
It is possible to get Spring Boot to work with other build systems (Ant, for example), but they are not particularly well supported.



[[using-boot-dependency-management]]
=== Dependency Management
Each release of Spring Boot provides a curated list of dependencies that it supports.
In practice, you do not need to provide a version for any of these dependencies in your build configuration, as Spring Boot manages that for you.
When you upgrade Spring Boot itself, these dependencies are upgraded as well in a consistent way.

NOTE: You can still specify a version and override Spring Boot's recommendations if you need to do so.

The curated list contains all the spring modules that you can use with Spring Boot as well as a refined list of third party libraries.
The list is available as a standard <<using-boot-maven-without-a-parent,Bills of Materials (`spring-boot-dependencies`)>> that can be used with both <<using-boot-maven-parent-pom,Maven>> and <<using-boot-gradle,Gradle>>.

WARNING: Each release of Spring Boot is associated with a base version of the Spring Framework.
We **highly** recommend that you not specify its version.



[[using-boot-maven]]
=== Maven
Maven users can inherit from the `spring-boot-starter-parent` project to obtain sensible defaults.
The parent project provides the following features:

* Java 1.8 as the default compiler level.
* UTF-8 source encoding.
* A <<using-boot-dependency-management,Dependency Management section>>, inherited from the spring-boot-dependencies pom, that manages the versions of common dependencies.
This dependency management lets you omit <version> tags for those dependencies when used in your own pom.
* An execution of the {spring-boot-maven-plugin-docs}/repackage-mojo.html[`repackage` goal] with a `repackage` execution id.
* Sensible https://maven.apache.org/plugins/maven-resources-plugin/examples/filter.html[resource filtering].
* Sensible plugin configuration (https://www.mojohaus.org/exec-maven-plugin/[exec plugin], https://github.com/ktoso/maven-git-commit-id-plugin[Git commit ID], and https://maven.apache.org/plugins/maven-shade-plugin/[shade]).
* Sensible resource filtering for `application.properties` and `application.yml` including profile-specific files (for example, `application-dev.properties` and `application-dev.yml`)

Note that, since the `application.properties` and `application.yml` files accept Spring style placeholders (`${...}`), the Maven filtering is changed to use `@..@` placeholders.
(You can override that by setting a Maven property called `resource.delimiter`.)



[[using-boot-maven-parent-pom]]
==== Inheriting the Starter Parent
To configure your project to inherit from the `spring-boot-starter-parent`, set the `parent` as follows:

[source,xml,indent=0,subs="verbatim,quotes,attributes"]
----
	<!-- Inherit defaults from Spring Boot -->
	<parent>
		<groupId>org.springframework.boot</groupId>
		<artifactId>spring-boot-starter-parent</artifactId>
		<version>{spring-boot-version}</version>
	</parent>
----

NOTE: You should need to specify only the Spring Boot version number on this dependency.
If you import additional starters, you can safely omit the version number.

With that setup, you can also override individual dependencies by overriding a property in your own project.
For instance, to upgrade to another Spring Data release train, you would add the following to your `pom.xml`:

[source,xml,indent=0,subs="verbatim,quotes,attributes"]
----
	<properties>
		<spring-data-releasetrain.version>Fowler-SR2</spring-data-releasetrain.version>
	</properties>
----

TIP: Check the {spring-boot-code}/spring-boot-project/spring-boot-dependencies/pom.xml[`spring-boot-dependencies` pom] for a list of supported properties.



[[using-boot-maven-without-a-parent]]
==== Using Spring Boot without the Parent POM
Not everyone likes inheriting from the `spring-boot-starter-parent` POM.
You may have your own corporate standard parent that you need to use or you may prefer to explicitly declare all your Maven configuration.

If you do not want to use the `spring-boot-starter-parent`, you can still keep the benefit of the dependency management (but not the plugin management) by using a `scope=import` dependency, as follows:

[source,xml,indent=0,subs="verbatim,quotes,attributes"]
----
	<dependencyManagement>
		<dependencies>
			<dependency>
				<!-- Import dependency management from Spring Boot -->
				<groupId>org.springframework.boot</groupId>
				<artifactId>spring-boot-dependencies</artifactId>
				<version>{spring-boot-version}</version>
				<type>pom</type>
				<scope>import</scope>
			</dependency>
		</dependencies>
	</dependencyManagement>
----

The preceding sample setup does not let you override individual dependencies by using a property, as explained above.
To achieve the same result, you need to add an entry in the `dependencyManagement` of your project **before** the `spring-boot-dependencies` entry.
For instance, to upgrade to another Spring Data release train, you could add the following element to your `pom.xml`:

[source,xml,indent=0,subs="verbatim,quotes,attributes"]
----
	<dependencyManagement>
		<dependencies>
			<!-- Override Spring Data release train provided by Spring Boot -->
			<dependency>
				<groupId>org.springframework.data</groupId>
				<artifactId>spring-data-releasetrain</artifactId>
				<version>Fowler-SR2</version>
				<type>pom</type>
				<scope>import</scope>
			</dependency>
			<dependency>
				<groupId>org.springframework.boot</groupId>
				<artifactId>spring-boot-dependencies</artifactId>
				<version>{spring-boot-version}</version>
				<type>pom</type>
				<scope>import</scope>
			</dependency>
		</dependencies>
	</dependencyManagement>
----

NOTE: In the preceding example, we specify a _BOM_, but any dependency type can be overridden in the same way.



[[using-boot-maven-plugin]]
==== Using the Spring Boot Maven Plugin
Spring Boot includes a <<build-tool-plugins.adoc#build-tool-plugins-maven-plugin, Maven plugin>> that can package the project as an executable jar.
Add the plugin to your `<plugins>` section if you want to use it, as shown in the following example:

[source,xml,indent=0,subs="verbatim,quotes,attributes"]
----
	<build>
		<plugins>
			<plugin>
				<groupId>org.springframework.boot</groupId>
				<artifactId>spring-boot-maven-plugin</artifactId>
			</plugin>
		</plugins>
	</build>
----

NOTE: If you use the Spring Boot starter parent pom, you need to add only the plugin.
There is no need to configure it unless you want to change the settings defined in the parent.



[[using-boot-gradle]]
=== Gradle
To learn about using Spring Boot with Gradle, please refer to the documentation for Spring Boot's Gradle plugin:

* Reference ({spring-boot-gradle-plugin-docs}[HTML] and {spring-boot-gradle-plugin-pdfdocs}[PDF])
* {spring-boot-gradle-plugin-api}[API]



[[using-boot-ant]]
===  Ant
It is possible to build a Spring Boot project using Apache Ant+Ivy.
The `spring-boot-antlib` "`AntLib`" module is also available to help Ant create executable jars.

To declare dependencies, a typical `ivy.xml` file looks something like the following example:

[source,xml,indent=0]
----
	<ivy-module version="2.0">
		<info organisation="org.springframework.boot" module="spring-boot-sample-ant" />
		<configurations>
			<conf name="compile" description="everything needed to compile this module" />
			<conf name="runtime" extends="compile" description="everything needed to run this module" />
		</configurations>
		<dependencies>
			<dependency org="org.springframework.boot" name="spring-boot-starter"
				rev="${spring-boot.version}" conf="compile" />
		</dependencies>
	</ivy-module>
----

A typical `build.xml` looks like the following example:

[source,xml,indent=0,subs="verbatim,quotes,attributes"]
----
	<project
		xmlns:ivy="antlib:org.apache.ivy.ant"
		xmlns:spring-boot="antlib:org.springframework.boot.ant"
		name="myapp" default="build">

		<property name="spring-boot.version" value="{spring-boot-version}" />

		<target name="resolve" description="--> retrieve dependencies with ivy">
			<ivy:retrieve pattern="lib/[conf]/[artifact]-[type]-[revision].[ext]" />
		</target>

		<target name="classpaths" depends="resolve">
			<path id="compile.classpath">
				<fileset dir="lib/compile" includes="*.jar" />
			</path>
		</target>

		<target name="init" depends="classpaths">
			<mkdir dir="build/classes" />
		</target>

		<target name="compile" depends="init" description="compile">
			<javac srcdir="src/main/java" destdir="build/classes" classpathref="compile.classpath" />
		</target>

		<target name="build" depends="compile">
			<spring-boot:exejar destfile="build/myapp.jar" classes="build/classes">
				<spring-boot:lib>
					<fileset dir="lib/runtime" />
				</spring-boot:lib>
			</spring-boot:exejar>
		</target>
	</project>
----

TIP: If you do not want to use the `spring-boot-antlib` module, see the _<<howto.adoc#howto-build-an-executable-archive-with-ant>>_ "`How-to`" .



[[using-boot-starter]]
=== Starters
Starters are a set of convenient dependency descriptors that you can include in your application.
You get a one-stop shop for all the Spring and related technologies that you need without having to hunt through sample code and copy-paste loads of dependency descriptors.
For example, if you want to get started using Spring and JPA for database access, include the `spring-boot-starter-data-jpa` dependency in your project.

The starters contain a lot of the dependencies that you need to get a project up and running quickly and with a consistent, supported set of managed transitive dependencies.

.What's in a name
****
All **official** starters follow a similar naming pattern; `+spring-boot-starter-*+`, where `+*+` is a particular type of application.
This naming structure is intended to help when you need to find a starter.
The Maven integration in many IDEs lets you search dependencies by name.
For example, with the appropriate Eclipse or STS plugin installed, you can press `ctrl-space` in the POM editor and type "`spring-boot-starter`" for a complete list.

As explained in the "`<<spring-boot-features#boot-features-custom-starter,Creating Your Own Starter>>`" section, third party starters should not start with `spring-boot`, as it is reserved for official Spring Boot artifacts.
Rather, a third-party starter typically starts with the name of the project.
For example, a third-party starter project called `thirdpartyproject` would typically be named `thirdpartyproject-spring-boot-starter`.
****

The following application starters are provided by Spring Boot under the `org.springframework.boot` group:

.Spring Boot application starters
include::{generated-resources-root}/application-starters.adoc[]

In addition to the application starters, the following starters can be used to add _<<production-ready-features.adoc#production-ready, production ready>>_ features:

.Spring Boot production starters
include::{generated-resources-root}/production-starters.adoc[]

Finally, Spring Boot also includes the following starters that can be used if you want to exclude or swap specific technical facets:

.Spring Boot technical starters
include::{generated-resources-root}/technical-starters.adoc[]

TIP: For a list of additional community contributed starters, see the {spring-boot-master-code}/spring-boot-project/spring-boot-starters/README.adoc[README file] in the `spring-boot-starters` module on GitHub.



[[using-boot-structuring-your-code]]
== Structuring Your Code
Spring Boot does not require any specific code layout to work.
However, there are some best practices that help.



[[using-boot-using-the-default-package]]
=== Using the "`default`" Package
When a class does not include a `package` declaration, it is considered to be in the "`default package`".
The use of the "`default package`" is generally discouraged and should be avoided.
It can cause particular problems for Spring Boot applications that use the `@ComponentScan`, `@ConfigurationPropertiesScan`, `@EntityScan`, or `@SpringBootApplication` annotations, since every class from every jar is read.

TIP: We recommend that you follow Java's recommended package naming conventions and use a reversed domain name (for example, `com.example.project`).



[[using-boot-locating-the-main-class]]
=== Locating the Main Application Class
We generally recommend that you locate your main application class in a root package above other classes.
The <<using-boot-using-springbootapplication-annotation, `@SpringBootApplication` annotation>> is often placed on your main class, and it implicitly defines a base "`search package`" for certain items.
For example, if you are writing a JPA application, the package of the `@SpringBootApplication` annotated class is used to search for `@Entity` items.
Using a root package also allows component scan to apply only on your project.

TIP: If you don't want to use `@SpringBootApplication`, the `@EnableAutoConfiguration` and `@ComponentScan` annotations that it imports defines that behaviour so you can also use those instead.

The following listing shows a typical layout:

[indent=0]
----
	com
	 +- example
	     +- myapplication
	         +- Application.java
	         |
	         +- customer
	         |   +- Customer.java
	         |   +- CustomerController.java
	         |   +- CustomerService.java
	         |   +- CustomerRepository.java
	         |
	         +- order
	             +- Order.java
	             +- OrderController.java
	             +- OrderService.java
	             +- OrderRepository.java
----

The `Application.java` file would declare the `main` method, along with the basic `@SpringBootApplication`, as follows:

[source,java,indent=0]
----
	package com.example.myapplication;

	import org.springframework.boot.SpringApplication;
	import org.springframework.boot.autoconfigure.SpringBootApplication;

	@SpringBootApplication
	public class Application {

		public static void main(String[] args) {
			SpringApplication.run(Application.class, args);
		}

	}
----



[[using-boot-configuration-classes]]
== Configuration Classes
Spring Boot favors Java-based configuration.
Although it is possible to use `SpringApplication` with XML sources, we generally recommend that your primary source be a single `@Configuration` class.
Usually the class that defines the `main` method is a good candidate as the primary `@Configuration`.

TIP: Many Spring configuration examples have been published on the Internet that use XML configuration.
If possible, always try to use the equivalent Java-based configuration.
Searching for `+Enable*+` annotations can be a good starting point.



[[using-boot-importing-configuration]]
=== Importing Additional Configuration Classes
You need not put all your `@Configuration` into a single class.
The `@Import` annotation can be used to import additional configuration classes.
Alternatively, you can use `@ComponentScan` to automatically pick up all Spring components, including `@Configuration` classes.



[[using-boot-importing-xml-configuration]]
=== Importing XML Configuration
If you absolutely must use XML based configuration, we recommend that you still start with a `@Configuration` class.
You can then use an `@ImportResource` annotation to load XML configuration files.



[[using-boot-auto-configuration]]
== Auto-configuration
Spring Boot auto-configuration attempts to automatically configure your Spring application based on the jar dependencies that you have added.
For example, if `HSQLDB` is on your classpath, and you have not manually configured any database connection beans, then Spring Boot auto-configures an in-memory database.

You need to opt-in to auto-configuration by adding the `@EnableAutoConfiguration` or `@SpringBootApplication` annotations to one of your `@Configuration` classes.

TIP: You should only ever add one `@SpringBootApplication` or `@EnableAutoConfiguration` annotation.
We generally recommend that you add one or the other to your primary `@Configuration` class only.



[[using-boot-replacing-auto-configuration]]
=== Gradually Replacing Auto-configuration
Auto-configuration is non-invasive.
At any point, you can start to define your own configuration to replace specific parts of the auto-configuration.
For example, if you add your own `DataSource` bean, the default embedded database support backs away.

If you need to find out what auto-configuration is currently being applied, and why, start your application with the `--debug` switch.
Doing so enables debug logs for a selection of core loggers and logs a conditions report to the console.



[[using-boot-disabling-specific-auto-configuration]]
=== Disabling Specific Auto-configuration Classes
If you find that specific auto-configuration classes that you do not want are being applied, you can use the exclude attribute of `@EnableAutoConfiguration` to disable them, as shown in the following example:

[source,java,indent=0]
----
	import org.springframework.boot.autoconfigure.*;
	import org.springframework.boot.autoconfigure.jdbc.*;
	import org.springframework.context.annotation.*;

	@Configuration(proxyBeanMethods = false)
	@EnableAutoConfiguration(exclude={DataSourceAutoConfiguration.class})
	public class MyConfiguration {
	}
----

If the class is not on the classpath, you can use the `excludeName` attribute of the annotation and specify the fully qualified name instead.
Finally, you can also control the list of auto-configuration classes to exclude by using the configprop:spring.autoconfigure.exclude[] property.

TIP: You can define exclusions both at the annotation level and by using the property.

NOTE: Even though auto-configuration classes are `public`, the only aspect of the class that is considered public API is the name of the class which can be used for disabling the auto-configuration.
The actual contents of those classes, such as nested configuration classes or bean methods are for internal use only and we do not recommend using those directly.



[[using-boot-spring-beans-and-dependency-injection]]
== Spring Beans and Dependency Injection
You are free to use any of the standard Spring Framework techniques to define your beans and their injected dependencies.
For simplicity, we often find that using `@ComponentScan` (to find your beans) and using `@Autowired` (to do constructor injection) works well.

If you structure your code as suggested above (locating your application class in a root package), you can add `@ComponentScan` without any arguments.
All of your application components (`@Component`, `@Service`, `@Repository`, `@Controller` etc.) are automatically registered as Spring Beans.

The following example shows a `@Service` Bean that uses constructor injection to obtain a required `RiskAssessor` bean:

[source,java,indent=0]
----
	package com.example.service;

	import org.springframework.beans.factory.annotation.Autowired;
	import org.springframework.stereotype.Service;

	@Service
	public class DatabaseAccountService implements AccountService {

		private final RiskAssessor riskAssessor;

		@Autowired
		public DatabaseAccountService(RiskAssessor riskAssessor) {
			this.riskAssessor = riskAssessor;
		}

		// ...

	}
----

If a bean has one constructor, you can omit the `@Autowired`, as shown in the following example:

[source,java,indent=0]
----
	@Service
	public class DatabaseAccountService implements AccountService {

		private final RiskAssessor riskAssessor;

		public DatabaseAccountService(RiskAssessor riskAssessor) {
			this.riskAssessor = riskAssessor;
		}

		// ...

	}
----

TIP: Notice how using constructor injection lets the `riskAssessor` field be marked as `final`, indicating that it cannot be subsequently changed.



[[using-boot-using-springbootapplication-annotation]]
== Using the @SpringBootApplication Annotation
Many Spring Boot developers like their apps to use auto-configuration, component scan and be able to define extra configuration on their "application class".
A single `@SpringBootApplication` annotation can be used to enable those three features, that is:

* `@EnableAutoConfiguration`: enable <<using-boot-auto-configuration,Spring Boot's auto-configuration mechanism>>
* `@ComponentScan`: enable `@Component` scan on the package where the application is located (see <<using-boot-structuring-your-code,the best practices>>)
* `@Configuration`: allow to register extra beans in the context or import additional configuration classes

[source,java,indent=0]
----
	package com.example.myapplication;

	import org.springframework.boot.SpringApplication;
	import org.springframework.boot.autoconfigure.SpringBootApplication;

	@SpringBootApplication // same as @Configuration @EnableAutoConfiguration @ComponentScan
	public class Application {

		public static void main(String[] args) {
			SpringApplication.run(Application.class, args);
		}

	}
----

NOTE: `@SpringBootApplication` also provides aliases to customize the attributes of `@EnableAutoConfiguration` and `@ComponentScan`.

[NOTE]
====
None of these features are mandatory and you may choose to replace this single annotation by any of the features that it enables.
For instance, you may not want to use component scan or configuration properties scan in your application:

[source,java,indent=0]
----
	package com.example.myapplication;

	import org.springframework.boot.SpringApplication;
	import org.springframework.context.annotation.ComponentScan
	import org.springframework.context.annotation.Configuration;
	import org.springframework.context.annotation.Import;

	@Configuration(proxyBeanMethods = false)
	@EnableAutoConfiguration
	@Import({ MyConfig.class, MyAnotherConfig.class })
	public class Application {

		public static void main(String[] args) {
				SpringApplication.run(Application.class, args);
		}

	}
----

In this example, `Application` is just like any other Spring Boot application except that `@Component`-annotated classes and `@ConfigurationProperties`-annotated classes are not detected automatically and the user-defined beans are imported explicitly (see `@Import`).
====



[[using-boot-running-your-application]]
== Running Your Application
One of the biggest advantages of packaging your application as a jar and using an embedded HTTP server is that you can run your application as you would any other.
Debugging Spring Boot applications is also easy.
You do not need any special IDE plugins or extensions.

NOTE: This section only covers jar based packaging.
If you choose to package your application as a war file, you should refer to your server and IDE documentation.



[[using-boot-running-from-an-ide]]
=== Running from an IDE
You can run a Spring Boot application from your IDE as a simple Java application.
However, you first need to import your project.
Import steps vary depending on your IDE and build system.
Most IDEs can import Maven projects directly.
For example, Eclipse users can select `Import...` -> `Existing Maven Projects` from the `File` menu.

If you cannot directly import your project into your IDE, you may be able to generate IDE metadata by using a build plugin.
Maven includes plugins for https://maven.apache.org/plugins/maven-eclipse-plugin/[Eclipse] and https://maven.apache.org/plugins/maven-idea-plugin/[IDEA].
Gradle offers plugins for {gradle-docs}/userguide.html[various IDEs].

TIP: If you accidentally run a web application twice, you see a "`Port already in use`" error.
STS users can use the `Relaunch` button rather than the `Run` button to ensure that any existing instance is closed.



[[using-boot-running-as-a-packaged-application]]
=== Running as a Packaged Application
If you use the Spring Boot Maven or Gradle plugins to create an executable jar, you can run your application using `java -jar`, as shown in the following example:

[indent=0,subs="attributes"]
----
	$ java -jar target/myapplication-0.0.1-SNAPSHOT.jar
----

It is also possible to run a packaged application with remote debugging support enabled.
Doing so lets you attach a debugger to your packaged application, as shown in the following example:

[indent=0,subs="attributes"]
----
	$ java -Xdebug -Xrunjdwp:server=y,transport=dt_socket,address=8000,suspend=n \
	       -jar target/myapplication-0.0.1-SNAPSHOT.jar
----



[[using-boot-running-with-the-maven-plugin]]
=== Using the Maven Plugin
The Spring Boot Maven plugin includes a `run` goal that can be used to quickly compile and run your application.
Applications run in an exploded form, as they do in your IDE.
The following example shows a typical Maven command to run a Spring Boot application:

[indent=0,subs="attributes"]
----
	$ mvn spring-boot:run
----

You might also want to use the `MAVEN_OPTS` operating system environment variable, as shown in the following example:

[indent=0,subs="attributes"]
----
	$ export MAVEN_OPTS=-Xmx1024m
----



[[using-boot-running-with-the-gradle-plugin]]
=== Using the Gradle Plugin
The Spring Boot Gradle plugin also includes a `bootRun` task that can be used to run your application in an exploded form.
The `bootRun` task is added whenever you apply the `org.springframework.boot` and `java` plugins and is shown in the following example:

[indent=0,subs="attributes"]
----
	$ gradle bootRun
----

You might also want to use the `JAVA_OPTS` operating system environment variable, as shown in the following example:

[indent=0,subs="attributes"]
----
	$ export JAVA_OPTS=-Xmx1024m
----



[[using-boot-hot-swapping]]
=== Hot Swapping
Since Spring Boot applications are just plain Java applications, JVM hot-swapping should work out of the box.
JVM hot swapping is somewhat limited with the bytecode that it can replace.
For a more complete solution, https://jrebel.com/software/jrebel/[JRebel] can be used.

The `spring-boot-devtools` module also includes support for quick application restarts.
See the <<using-boot-devtools>> section later in this chapter and the <<howto.adoc#howto-hotswapping, Hot swapping "`How-to`">> for details.



[[using-boot-devtools]]
== Developer Tools
Spring Boot includes an additional set of tools that can make the application development experience a little more pleasant.
The `spring-boot-devtools` module can be included in any project to provide additional development-time features.
To include devtools support, add the module dependency to your build, as shown in the following listings for Maven and Gradle:

.Maven
[source,xml,indent=0,subs="verbatim,quotes,attributes"]
----
	<dependencies>
		<dependency>
			<groupId>org.springframework.boot</groupId>
			<artifactId>spring-boot-devtools</artifactId>
			<optional>true</optional>
		</dependency>
	</dependencies>
----

.Gradle
[source,groovy,indent=0,subs="attributes"]
----
	configurations {
		developmentOnly
		runtimeClasspath {
			extendsFrom developmentOnly
		}
	}
	dependencies {
		developmentOnly("org.springframework.boot:spring-boot-devtools")
	}
----

NOTE: Developer tools are automatically disabled when running a fully packaged application.
If your application is launched from `java -jar` or if it is started from a special classloader, then it is considered a "`production application`".
If that does not apply to you (i.e. if you run your application from a container), consider excluding devtools or set the `-Dspring.devtools.restart.enabled=false` system property.

TIP: Flagging the dependency as optional in Maven or using a custom `developmentOnly` configuration in Gradle (as shown above) is a best practice that prevents devtools from being transitively applied to other modules that use your project.

TIP: Repackaged archives do not contain devtools by default.
If you want to use a <<using-boot-devtools-remote,certain remote devtools feature>>, you need to disable the `excludeDevtools` build property to include it.
The property is supported with both the Maven and Gradle plugins.



[[using-boot-devtools-property-defaults]]
=== Property Defaults
Several of the libraries supported by Spring Boot use caches to improve performance.
For example, <<spring-boot-features#boot-features-spring-mvc-template-engines,template engines>> cache compiled templates to avoid repeatedly parsing template files.
Also, Spring MVC can add HTTP caching headers to responses when serving static resources.

While caching is very beneficial in production, it can be counter-productive during development, preventing you from seeing the changes you just made in your application.
For this reason, spring-boot-devtools disables the caching options by default.

Cache options are usually configured by settings in your `application.properties` file.
For example, Thymeleaf offers the configprop:spring.thymeleaf.cache[] property.
Rather than needing to set these properties manually, the `spring-boot-devtools` module automatically applies sensible development-time configuration.

Because you need more information about web requests while developing Spring MVC and Spring WebFlux applications, developer tools will enable `DEBUG` logging for the `web` logging group.
This will give you information about the incoming request, which handler is processing it, the response outcome, etc.
If you wish to log all request details (including potentially sensitive information), you can turn on the configprop:spring.http.log-request-details[] configuration property.

NOTE: If you don't want property defaults to be applied you can set configprop:spring.devtools.add-properties[] to `false` in your `application.properties`.

TIP: For a complete list of the properties that are applied by the devtools, see {spring-boot-devtools-module-code}/env/DevToolsPropertyDefaultsPostProcessor.java[DevToolsPropertyDefaultsPostProcessor].



[[using-boot-devtools-restart]]
=== Automatic Restart
Applications that use `spring-boot-devtools` automatically restart whenever files on the classpath change.
This can be a useful feature when working in an IDE, as it gives a very fast feedback loop for code changes.
By default, any entry on the classpath that points to a folder is monitored for changes.
Note that certain resources, such as static assets and view templates, <<using-boot-devtools-restart-exclude, do not need to restart the application>>.

.Triggering a restart
****
As DevTools monitors classpath resources, the only way to trigger a restart is to update the classpath.
The way in which you cause the classpath to be updated depends on the IDE that you are using.
In Eclipse, saving a modified file causes the classpath to be updated and triggers a restart.
In IntelliJ IDEA, building the project (`Build +->+ Build Project`) has the same effect.
****

NOTE: As long as forking is enabled, you can also start your application by using the supported build plugins (Maven and Gradle), since DevTools needs an isolated application classloader to operate properly.
By default, the Gradle and Maven plugins fork the application process.

TIP: Automatic restart works very well when used with LiveReload.
<<using-boot-devtools-livereload,See the LiveReload section>> for details.
If you use JRebel, automatic restarts are disabled in favor of dynamic class reloading.
Other devtools features (such as LiveReload and property overrides) can still be used.

NOTE: DevTools relies on the application context's shutdown hook to close it during a restart.
It does not work correctly if you have disabled the shutdown hook (`SpringApplication.setRegisterShutdownHook(false)`).

NOTE: When deciding if an entry on the classpath should trigger a restart when it changes, DevTools automatically ignores projects named `spring-boot`, `spring-boot-devtools`, `spring-boot-autoconfigure`, `spring-boot-actuator`, and `spring-boot-starter`.

NOTE: DevTools needs to customize the `ResourceLoader` used by the `ApplicationContext`.
If your application provides one already, it is going to be wrapped.
Direct override of the `getResource` method on the `ApplicationContext` is not supported.

[[using-spring-boot-restart-vs-reload]]
.Restart vs Reload
****
The restart technology provided by Spring Boot works by using two classloaders.
Classes that do not change (for example, those from third-party jars) are loaded into a _base_ classloader.
Classes that you are actively developing are loaded into a _restart_ classloader.
When the application is restarted, the _restart_ classloader is thrown away and a new one is created.
This approach means that application restarts are typically much faster than "`cold starts`", since the _base_ classloader is already available and populated.

If you find that restarts are not quick enough for your applications or you encounter classloading issues, you could consider reloading technologies such as https://jrebel.com/software/jrebel/[JRebel] from ZeroTurnaround.
These work by rewriting classes as they are loaded to make them more amenable to reloading.
****



[[using-boot-devtools-restart-logging-condition-delta]]
==== Logging changes in condition evaluation
By default, each time your application restarts, a report showing the condition evaluation delta is logged.
The report shows the changes to your application's auto-configuration as you make changes such as adding or removing beans and setting configuration properties.

To disable the logging of the report, set the following property:

[indent=0]
----
	spring.devtools.restart.log-condition-evaluation-delta=false
----


[[using-boot-devtools-restart-exclude]]
==== Excluding Resources
Certain resources do not necessarily need to trigger a restart when they are changed.
For example, Thymeleaf templates can be edited in-place.
By default, changing resources in `/META-INF/maven`, `/META-INF/resources`, `/resources`, `/static`, `/public`, or `/templates` does not trigger a restart but does trigger a <<using-boot-devtools-livereload, live reload>>.
If you want to customize these exclusions, you can use the configprop:spring.devtools.restart.exclude[] property.
For example, to exclude only `/static` and `/public` you would set the following property:

[indent=0]
----
	spring.devtools.restart.exclude=static/**,public/**
----

TIP: If you want to keep those defaults and _add_ additional exclusions, use the configprop:spring.devtools.restart.additional-exclude[] property instead.



[[using-boot-devtools-restart-additional-paths]]
==== Watching Additional Paths
You may want your application to be restarted or reloaded when you make changes to files that are not on the classpath.
To do so, use the configprop:spring.devtools.restart.additional-paths[] property to configure additional paths to watch for changes.
You can use the configprop:spring.devtools.restart.exclude[] property <<using-boot-devtools-restart-exclude, described earlier>> to control whether changes beneath the additional paths trigger a full restart or a <<using-boot-devtools-livereload, live reload>>.



[[using-boot-devtools-restart-disable]]
==== Disabling Restart
If you do not want to use the restart feature, you can disable it by using the configprop:spring.devtools.restart.enabled[] property.
In most cases, you can set this property in your `application.properties` (doing so still initializes the restart classloader, but it does not watch for file changes).

If you need to _completely_ disable restart support (for example, because it does not work with a specific library), you need to set the configprop:spring.devtools.restart.enabled[] `System` property to `false` before calling `SpringApplication.run(...)`, as shown in the following example:

[source,java,indent=0]
----
	public static void main(String[] args) {
		System.setProperty("spring.devtools.restart.enabled", "false");
		SpringApplication.run(MyApp.class, args);
	}
----



[[using-boot-devtools-restart-triggerfile]]
==== Using a Trigger File
If you work with an IDE that continuously compiles changed files, you might prefer to trigger restarts only at specific times.
To do so, you can use a "`trigger file`", which is a special file that must be modified when you want to actually trigger a restart check.

NOTE: Any update to the file will trigger a check, but restart only actually occurs if Devtools has detected it has something to do.

To use a trigger file, set the configprop:spring.devtools.restart.trigger-file[] property to the name (excluding any path) of your trigger file.
The trigger file must appear somewhere on your classpath.

For example, if you have a project with the following structure:

[indent=0]
----
	src
	+- main
	   +- resources
	      +- .reloadtrigger
----

Then your `trigger-file` property would be:

[source,properties,indent=0,configprops]
----
	spring.devtools.restart.trigger-file=.reloadtrigger
----

Restarts will now only happen when the `src/main/resources/.reloadtrigger` is updated.

TIP: You might want to set `spring.devtools.restart.trigger-file` as a <<using-boot-devtools-globalsettings,global setting>>, so that all your projects behave in the same way.

Some IDEs have features that save you from needing to update your trigger file manually.
https://spring.io/tools[Spring Tools for Eclipse] and https://www.jetbrains.com/idea/[IntelliJ IDEA (Ultimate Edition)] both have such support.
With Spring Tools, you can use the "`reload`" button from the console view (as long as your `trigger-file` is named `.reloadtrigger`).
For IntelliJ, you can follow the https://www.jetbrains.com/help/idea/spring-boot.html#configure-application-update-policies-with-devtools[instructions in their documentation].



[[using-boot-devtools-customizing-classload]]
==== Customizing the Restart Classloader
As described earlier in the <<using-spring-boot-restart-vs-reload>> section, restart functionality is implemented by using two classloaders.
For most applications, this approach works well.
However, it can sometimes cause classloading issues.

By default, any open project in your IDE is loaded with the "`restart`" classloader, and any regular `.jar` file is loaded with the "`base`" classloader.
If you work on a multi-module project, and not every module is imported into your IDE, you may need to customize things.
To do so, you can create a `META-INF/spring-devtools.properties` file.

The `spring-devtools.properties` file can contain properties prefixed with `restart.exclude` and `restart.include`.
The `include` elements are items that should be pulled up into the "`restart`" classloader, and the `exclude` elements are items that should be pushed down into the "`base`" classloader.
The value of the property is a regex pattern that is applied to the classpath, as shown in the following example:

[source,properties,indent=0]
----
	restart.exclude.companycommonlibs=/mycorp-common-[\\w\\d-\.]+\.jar
	restart.include.projectcommon=/mycorp-myproj-[\\w\\d-\.]+\.jar
----

NOTE: All property keys must be unique.
As long as a property starts with `restart.include.` or `restart.exclude.` it is considered.

TIP: All `META-INF/spring-devtools.properties` from the classpath are loaded.
You can package files inside your project, or in the libraries that the project consumes.



[[using-boot-devtools-known-restart-limitations]]
==== Known Limitations
Restart functionality does not work well with objects that are deserialized by using a standard `ObjectInputStream`.
If you need to deserialize data, you may need to use Spring's `ConfigurableObjectInputStream` in combination with `Thread.currentThread().getContextClassLoader()`.

Unfortunately, several third-party libraries deserialize without considering the context classloader.
If you find such a problem, you need to request a fix with the original authors.



[[using-boot-devtools-livereload]]
=== LiveReload
The `spring-boot-devtools` module includes an embedded LiveReload server that can be used to trigger a browser refresh when a resource is changed.
LiveReload browser extensions are freely available for Chrome, Firefox and Safari from http://livereload.com/extensions/[livereload.com].

If you do not want to start the LiveReload server when your application runs, you can set the configprop:spring.devtools.livereload.enabled[] property to `false`.

NOTE: You can only run one LiveReload server at a time.
Before starting your application, ensure that no other LiveReload servers are running.
If you start multiple applications from your IDE, only the first has LiveReload support.



[[using-boot-devtools-globalsettings]]
=== Global Settings
You can configure global devtools settings by adding any of the following files to the `$HOME/.config/spring-boot` folder:

. `spring-boot-devtools.properties`
. `spring-boot-devtools.yaml`
. `spring-boot-devtools.yml`

Any properties added to these file apply to _all_ Spring Boot applications on your machine that use devtools.
For example, to configure restart to always use a <<using-boot-devtools-restart-triggerfile, trigger file>>, you would add the following property:

.~/.config/spring-boot/spring-boot-devtools.properties
[source,properties,indent=0,configprops]
----
	spring.devtools.restart.trigger-file=.reloadtrigger
----

NOTE: If devtools configuration files are not found in `$HOME/.config/spring-boot`, the root of the `$HOME` folder is searched for the presence of a `.spring-boot-devtools.properties` file.
This allows you to share the devtools global configuration with applications that are on an older version of Spring Boot that does not support the `$HOME/.config/spring-boot` location.

NOTE: Profiles activated in the above files will not affect the loading of <<spring-boot-features.adoc#boot-features-external-config-profile-specific-properties, profile-specific configuration files>>.



[[using-boot-devtools-remote]]
=== Remote Applications
The Spring Boot developer tools are not limited to local development.
You can also use several features when running applications remotely.
Remote support is opt-in as enabling it can be a security risk.
It should only be enabled when running on a trusted network or when secured with SSL.
If neither of these options is available to you, you should not use DevTools' remote support.
You should never enable support on a production deployment.

To enable it, you need to make sure that `devtools` is included in the repackaged archive, as shown in the following listing:

[source,xml,indent=0,subs="verbatim,quotes,attributes"]
----
	<build>
		<plugins>
			<plugin>
				<groupId>org.springframework.boot</groupId>
				<artifactId>spring-boot-maven-plugin</artifactId>
				<configuration>
					<excludeDevtools>false</excludeDevtools>
				</configuration>
			</plugin>
		</plugins>
	</build>
----

<<<<<<< HEAD
Then you need to set a configprop:spring.devtools.remote.secret[] property, as shown in the following example:

[source,properties,indent=0,configprops]
----
	spring.devtools.remote.secret=mysecret
----

WARNING: Enabling `spring-boot-devtools` on a remote application is a security risk.
You should never enable support on a production deployment.
=======
Then you need to set the `spring.devtools.remote.secret` property.
Like any important password or secret, the value should be unique and strong such that it cannot be guessed or brute-forced.
>>>>>>> 89e050d7

Remote devtools support is provided in two parts: a server-side endpoint that accepts connections and a client application that you run in your IDE.
The server component is automatically enabled when the configprop:spring.devtools.remote.secret[] property is set.
The client component must be launched manually.



==== Running the Remote Client Application
The remote client application is designed to be run from within your IDE.
You need to run `org.springframework.boot.devtools.RemoteSpringApplication` with the same classpath as the remote project that you connect to.
The application's single required argument is the remote URL to which it connects.

For example, if you are using Eclipse or STS and you have a project named `my-app` that you have deployed to Cloud Foundry, you would do the following:

* Select `Run Configurations...` from the `Run` menu.
* Create a new `Java Application` "`launch configuration`".
* Browse for the `my-app` project.
* Use `org.springframework.boot.devtools.RemoteSpringApplication` as the main class.
* Add `+++https://myapp.cfapps.io+++` to the `Program arguments` (or whatever your remote URL is).

A running remote client might resemble the following listing:

[indent=0,subs="attributes"]
----
	  .   ____          _                                              __ _ _
	 /\\ / ___'_ __ _ _(_)_ __  __ _          ___               _      \ \ \ \
	( ( )\___ | '_ | '_| | '_ \/ _` |        | _ \___ _ __  ___| |_ ___ \ \ \ \
	 \\/  ___)| |_)| | | | | || (_| []::::::[]   / -_) '  \/ _ \  _/ -_) ) ) ) )
	  '  |____| .__|_| |_|_| |_\__, |        |_|_\___|_|_|_\___/\__\___|/ / / /
	 =========|_|==============|___/===================================/_/_/_/
	 :: Spring Boot Remote :: {spring-boot-version}

	2015-06-10 18:25:06.632  INFO 14938 --- [           main] o.s.b.devtools.RemoteSpringApplication   : Starting RemoteSpringApplication on pwmbp with PID 14938 (/Users/pwebb/projects/spring-boot/code/spring-boot-devtools/target/classes started by pwebb in /Users/pwebb/projects/spring-boot/code/spring-boot-samples/spring-boot-sample-devtools)
	2015-06-10 18:25:06.671  INFO 14938 --- [           main] s.c.a.AnnotationConfigApplicationContext : Refreshing org.springframework.context.annotation.AnnotationConfigApplicationContext@2a17b7b6: startup date [Wed Jun 10 18:25:06 PDT 2015]; root of context hierarchy
	2015-06-10 18:25:07.043  WARN 14938 --- [           main] o.s.b.d.r.c.RemoteClientConfiguration    : The connection to http://localhost:8080 is insecure. You should use a URL starting with 'https://'.
	2015-06-10 18:25:07.074  INFO 14938 --- [           main] o.s.b.d.a.OptionalLiveReloadServer       : LiveReload server is running on port 35729
	2015-06-10 18:25:07.130  INFO 14938 --- [           main] o.s.b.devtools.RemoteSpringApplication   : Started RemoteSpringApplication in 0.74 seconds (JVM running for 1.105)
----

NOTE: Because the remote client is using the same classpath as the real application it can directly read application properties.
This is how the configprop:spring.devtools.remote.secret[] property is read and passed to the server for authentication.

TIP: It is always advisable to use `https://` as the connection protocol, so that traffic is encrypted and passwords cannot be intercepted.

TIP: If you need to use a proxy to access the remote application, configure the `spring.devtools.remote.proxy.host` and `spring.devtools.remote.proxy.port` properties.



[[using-boot-devtools-remote-update]]
==== Remote Update
The remote client monitors your application classpath for changes in the same way as the <<using-boot-devtools-restart,local restart>>.
Any updated resource is pushed to the remote application and (_if required_) triggers a restart.
This can be helpful if you iterate on a feature that uses a cloud service that you do not have locally.
Generally, remote updates and restarts are much quicker than a full rebuild and deploy cycle.

NOTE: Files are only monitored when the remote client is running.
If you change a file before starting the remote client, it is not pushed to the remote server.



[[configuring-file-system-watcher]]
==== Configuring File System Watcher
{spring-boot-devtools-module-code}/filewatch/FileSystemWatcher.java[FileSystemWatcher] works by polling the class changes with a certain time interval, and then waiting for a predefined quiet period to make sure there are no more changes.
The changes are then uploaded to the remote application.
On a slower development environment, it may happen that the quiet period is not enough, and the changes in the classes may be split into batches.
The server is restarted after the first batch of class changes is uploaded.
The next batch can’t be sent to the application, since the server is restarting.

This is typically manifested by a warning in the `RemoteSpringApplication` logs about failing to upload some of the classes, and a consequent retry.
But it may also lead to application code inconsistency and failure to restart after the first batch of changes is uploaded.

If you observe such problems constantly, try increasing the `spring.devtools.restart.poll-interval` and `spring.devtools.restart.quiet-period` parameters to the values that fit your development environment:

[source,properties,indent=0,configprops]
----
	spring.devtools.restart.poll-interval=2s
	spring.devtools.restart.quiet-period=1s
----

The monitored classpath folders are now polled every 2 seconds for changes, and a 1 second quiet period is maintained to make sure there are no additional class changes.



[[using-boot-packaging-for-production]]
== Packaging Your Application for Production
Executable jars can be used for production deployment.
As they are self-contained, they are also ideally suited for cloud-based deployment.

For additional "`production ready`" features, such as health, auditing, and metric REST or JMX end-points, consider adding `spring-boot-actuator`.
See _<<production-ready-features.adoc#production-ready>>_ for details.



[[using-boot-whats-next]]
== What to Read Next
You should now understand how you can use Spring Boot and some best practices that you should follow.
You can now go on to learn about specific _<<spring-boot-features#boot-features, Spring Boot features>>_ in depth, or you could skip ahead and read about the "`<<production-ready-features#production-ready, production ready>>`" aspects of Spring Boot.<|MERGE_RESOLUTION|>--- conflicted
+++ resolved
@@ -938,20 +938,8 @@
 	</build>
 ----
 
-<<<<<<< HEAD
-Then you need to set a configprop:spring.devtools.remote.secret[] property, as shown in the following example:
-
-[source,properties,indent=0,configprops]
-----
-	spring.devtools.remote.secret=mysecret
-----
-
-WARNING: Enabling `spring-boot-devtools` on a remote application is a security risk.
-You should never enable support on a production deployment.
-=======
-Then you need to set the `spring.devtools.remote.secret` property.
+Then you need to set the configprop:spring.devtools.remote.secret[] property.
 Like any important password or secret, the value should be unique and strong such that it cannot be guessed or brute-forced.
->>>>>>> 89e050d7
 
 Remote devtools support is provided in two parts: a server-side endpoint that accepts connections and a client application that you run in your IDE.
 The server component is automatically enabled when the configprop:spring.devtools.remote.secret[] property is set.
