/*
 * Copyright 2012-2019 the original author or authors.
 *
 * Licensed under the Apache License, Version 2.0 (the "License");
 * you may not use this file except in compliance with the License.
 * You may obtain a copy of the License at
 *
 *      https://www.apache.org/licenses/LICENSE-2.0
 *
 * Unless required by applicable law or agreed to in writing, software
 * distributed under the License is distributed on an "AS IS" BASIS,
 * WITHOUT WARRANTIES OR CONDITIONS OF ANY KIND, either express or implied.
 * See the License for the specific language governing permissions and
 * limitations under the License.
 */

package org.springframework.boot.docs.autoconfigure;

import org.junit.Test;

import org.springframework.boot.autoconfigure.AutoConfigurations;
import org.springframework.boot.test.context.FilteredClassLoader;
import org.springframework.boot.test.context.runner.ApplicationContextRunner;
import org.springframework.context.annotation.Bean;
import org.springframework.context.annotation.Configuration;

import static org.assertj.core.api.Assertions.assertThat;

/**
 * Tests for {@link UserServiceAutoConfiguration}.
 *
 * @author Stephane Nicoll
 */
public class UserServiceAutoConfigurationTests {

	// tag::runner[]
	private final ApplicationContextRunner contextRunner = new ApplicationContextRunner()
			.withConfiguration(AutoConfigurations.of(UserServiceAutoConfiguration.class));

	// end::runner[]

	// tag::test-env[]
	@Test
	public void serviceNameCanBeConfigured() {
		this.contextRunner.withPropertyValues("user.name=test123").run((context) -> {
			assertThat(context).hasSingleBean(UserService.class);
			assertThat(context.getBean(UserService.class).getName()).isEqualTo("test123");
		});
	}
	// end::test-env[]

	// tag::test-classloader[]
	@Test
	public void serviceIsIgnoredIfLibraryIsNotPresent() {
		this.contextRunner.withClassLoader(new FilteredClassLoader(UserService.class))
				.run((context) -> assertThat(context).doesNotHaveBean("userService"));
	}
	// end::test-classloader[]

	// tag::test-user-config[]
	@Test
	public void defaultServiceBacksOff() {
<<<<<<< HEAD
		this.contextRunner.withUserConfiguration(UserConfiguration.class)
				.run((context) -> {
					assertThat(context).hasSingleBean(UserService.class);
					assertThat(context).getBean("myUserService")
							.isSameAs(context.getBean(UserService.class));
				});
=======
		this.contextRunner.withUserConfiguration(UserConfiguration.class).run((context) -> {
			assertThat(context).hasSingleBean(UserService.class);
			assertThat(context.getBean(UserService.class))
					.isSameAs(context.getBean(UserConfiguration.class).myUserService());
		});
>>>>>>> 24925c3d
	}

	@Configuration(proxyBeanMethods = false)
	static class UserConfiguration {

		@Bean
		public UserService myUserService() {
			return new UserService("mine");
		}

	}
	// end::test-user-config[]

}<|MERGE_RESOLUTION|>--- conflicted
+++ resolved
@@ -60,20 +60,10 @@
 	// tag::test-user-config[]
 	@Test
 	public void defaultServiceBacksOff() {
-<<<<<<< HEAD
-		this.contextRunner.withUserConfiguration(UserConfiguration.class)
-				.run((context) -> {
-					assertThat(context).hasSingleBean(UserService.class);
-					assertThat(context).getBean("myUserService")
-							.isSameAs(context.getBean(UserService.class));
-				});
-=======
 		this.contextRunner.withUserConfiguration(UserConfiguration.class).run((context) -> {
 			assertThat(context).hasSingleBean(UserService.class);
-			assertThat(context.getBean(UserService.class))
-					.isSameAs(context.getBean(UserConfiguration.class).myUserService());
+			assertThat(context).getBean("myUserService").isSameAs(context.getBean(UserService.class));
 		});
->>>>>>> 24925c3d
 	}
 
 	@Configuration(proxyBeanMethods = false)
